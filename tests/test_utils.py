--- conflicted
+++ resolved
@@ -312,12 +312,8 @@
     # active pairs, base=LTC, quote=USDT
     args = [
         "list-pairs",
-<<<<<<< HEAD
-        '--config', 'config.json.example',
-        "--base", "LTC", "--quote", "USDT",
-=======
+        '--config', 'config.json.example',
         "--base", "LTC", "--quote", "USD",
->>>>>>> 5254059f
         "--print-list",
     ]
     start_list_markets(get_args(args), True)
